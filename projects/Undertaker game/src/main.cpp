--- conflicted
+++ resolved
@@ -298,19 +298,11 @@
 
 	if (glfwGetKey(window, GLFW_KEY_Z) == GLFW_PRESS)
 	{
-<<<<<<< HEAD
-=======
-		rotY += 1.5f;
->>>>>>> 24475125
 		PowerUp = false;
 	}
 
 	if (glfwGetKey(window, GLFW_KEY_X) == GLFW_PRESS)
 	{
-<<<<<<< HEAD
-=======
-		rotY -= 1.5f;
->>>>>>> 24475125
 		PowerUp = true;
 	}
 }
